--- conflicted
+++ resolved
@@ -16,7 +16,6 @@
  * \brief Implementations of xoshiro** and xoshiro+ with different state sizes.
  *
  * A RandomNumberEngine implementation of xoshiro style generators.
-<<<<<<< HEAD
  *
  * Generates equidistributed bit vectors of length 64.
  * NOT CRYPTO SECURE!
@@ -32,35 +31,7 @@
  *
  * \version 1.0
  *
- * \date 2019/07/10
-=======
->>>>>>> 9d5179fd
- *
- * Generates equidistributed bit vectors of length 64.
- * NOT CRYPTO SECURE!
- *
- * Fulfils the standard lib named requirements for a RandomNumberEngine.
- * Additionally offers a jump() and a longjump() function.
- *
- * Might fail linearity tests on the lowest bits in plus mode.
- * Should only be used by extracting the upper bits (for example for floating point generation).
- *
- * \see https://en.cppreference.com/w/cpp/named_req/RandomNumberEngine
- * \see http://xoshiro.di.unimi.it/
- *
- * \version 1.0
- *
-<<<<<<< HEAD
  * \date 2019/07/11
-=======
- * \date 2018/07/23
- *
- * \see http://xoshiro.di.unimi.it/
- *
- * \version 1.0
- *
- * \date 2018/07/24
->>>>>>> 9d5179fd
  */
 class xoshiro {
 
@@ -145,7 +116,6 @@
     sseq.generate(state.begin(), state.end());
   }
 
-<<<<<<< HEAD
   // Copy assignment operator.
   /**
   * Creates a xoshiro256 with the same internal state as the right hand side of the assignment.
@@ -158,8 +128,6 @@
     return *this;
   }
 
-=======
->>>>>>> 9d5179fd
   /// Generates a pseudorandom number.
   /**
    * The engines internal state is advanced by one step.
